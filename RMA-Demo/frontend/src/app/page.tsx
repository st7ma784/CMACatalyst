'use client'

import { useState, useEffect } from 'react'
import { useRouter } from 'next/navigation'
import Link from 'next/link'
import { Tabs, TabsContent, TabsList, TabsTrigger } from '@/components/ui/tabs'
import { Button } from '@/components/ui/button'
import { useAuth } from '@/contexts/AuthContext'
import NotesToCoA from '@/components/NotesToCoA'
import QRCodeGenerator from '@/components/QRCodeGenerator'
import AskTheManuals from '@/components/AskTheManuals'
import ClientDocumentSearch from '@/components/ClientDocumentSearch'
import Documentation from '@/components/Documentation'
import DebugVectorStore from '@/components/DebugVectorStore'
<<<<<<< HEAD
import SystemOrchestrator from '@/components/SystemOrchestrator'
import { FileText, QrCode, BookOpen, Search, HelpCircle, LogIn, LogOut, RefreshCw, Bug, Activity } from 'lucide-react'
=======
import EligibilityChecker from '@/components/EligibilityChecker'
import DebtAdviceGraph from '@/components/DebtAdviceGraph'
import InteractiveDebtGraph from '@/components/InteractiveDebtGraph'
import { FileText, QrCode, BookOpen, Search, HelpCircle, LogIn, LogOut, RefreshCw, Bug, CheckCircle, GitBranch, Zap } from 'lucide-react'
>>>>>>> 54e89cb4

export default function Home() {
  const [activeTab, setActiveTab] = useState('notes')
  const { isAuthenticated, username, logout, loading } = useAuth()
  const router = useRouter()

  useEffect(() => {
    if (!loading && !isAuthenticated) {
      router.push('/advisor-login')
    }
  }, [loading, isAuthenticated, router])

  if (loading) {
    return (
      <main className="min-h-screen bg-gradient-to-br from-blue-50 to-indigo-100 flex items-center justify-center">
        <div className="text-center">
          <RefreshCw className="h-8 w-8 animate-spin mx-auto mb-4 text-blue-600" />
          <p className="text-gray-600">Loading...</p>
        </div>
      </main>
    )
  }

  if (!isAuthenticated) {
    return null // Will redirect in useEffect
  }

  return (
    <main className="min-h-screen bg-gradient-to-br from-blue-50 to-indigo-100">
      <div className="container mx-auto px-4 py-8">
        <header className="mb-8 flex items-start justify-between">
          <div>
            <h1 className="text-4xl font-bold text-gray-900 mb-2">
              RMA Dashboard
            </h1>
            <p className="text-gray-600">
              Risk Management Advice - Advisor Portal
            </p>
            <p className="text-sm text-gray-500 mt-1">
              Logged in as: <span className="font-semibold">{username}</span>
            </p>
          </div>
          <div className="flex gap-3">
            <Link href="/advisor-dashboard">
              <Button variant="outline">
                View Client Uploads
              </Button>
            </Link>
            <Button 
              onClick={logout}
              variant="destructive"
              className="flex items-center gap-2"
            >
              <LogOut className="h-4 w-4" />
              Logout
            </Button>
          </div>
        </header>

        <Tabs value={activeTab} onValueChange={setActiveTab} className="w-full">
<<<<<<< HEAD
          <TabsList className="grid w-full grid-cols-7 mb-8">
=======
          <TabsList className="grid w-full grid-cols-9 mb-8">
>>>>>>> 54e89cb4
            <TabsTrigger value="notes" className="flex items-center gap-2">
              <FileText className="h-4 w-4" />
              Notes to CoA
            </TabsTrigger>
            <TabsTrigger value="qr" className="flex items-center gap-2">
              <QrCode className="h-4 w-4" />
              Client QR Codes
            </TabsTrigger>
            <TabsTrigger value="eligibility" className="flex items-center gap-2">
              <CheckCircle className="h-4 w-4" />
              Eligibility
            </TabsTrigger>
            <TabsTrigger value="client-search" className="flex items-center gap-2">
              <Search className="h-4 w-4" />
              Search Client Docs
            </TabsTrigger>
            <TabsTrigger value="manuals" className="flex items-center gap-2">
              <BookOpen className="h-4 w-4" />
              Ask the Manuals
            </TabsTrigger>
<<<<<<< HEAD
            <TabsTrigger value="system" className="flex items-center gap-2">
              <Activity className="h-4 w-4" />
              System
=======
            <TabsTrigger value="graph" className="flex items-center gap-2">
              <GitBranch className="h-4 w-4" />
              Graph View
            </TabsTrigger>
            <TabsTrigger value="interactive" className="flex items-center gap-2">
              <Zap className="h-4 w-4" />
              Interactive Routes
>>>>>>> 54e89cb4
            </TabsTrigger>
            <TabsTrigger value="debug" className="flex items-center gap-2">
              <Bug className="h-4 w-4" />
              Debug
            </TabsTrigger>
            <TabsTrigger value="docs" className="flex items-center gap-2">
              <HelpCircle className="h-4 w-4" />
              Documentation
            </TabsTrigger>
          </TabsList>

          <TabsContent value="notes">
            <NotesToCoA />
          </TabsContent>

          <TabsContent value="qr">
            <QRCodeGenerator />
          </TabsContent>

          <TabsContent value="eligibility">
            <EligibilityChecker />
          </TabsContent>

          <TabsContent value="client-search">
            <ClientDocumentSearch />
          </TabsContent>

          <TabsContent value="manuals">
            <AskTheManuals />
          </TabsContent>

<<<<<<< HEAD
          <TabsContent value="system">
            <SystemOrchestrator />
=======
          <TabsContent value="graph">
            <DebtAdviceGraph />
          </TabsContent>

          <TabsContent value="interactive">
            <InteractiveDebtGraph />
>>>>>>> 54e89cb4
          </TabsContent>

          <TabsContent value="debug">
            <DebugVectorStore />
          </TabsContent>

          <TabsContent value="docs">
            <Documentation />
          </TabsContent>
        </Tabs>
      </div>
    </main>
  )
}<|MERGE_RESOLUTION|>--- conflicted
+++ resolved
@@ -12,15 +12,11 @@
 import ClientDocumentSearch from '@/components/ClientDocumentSearch'
 import Documentation from '@/components/Documentation'
 import DebugVectorStore from '@/components/DebugVectorStore'
-<<<<<<< HEAD
 import SystemOrchestrator from '@/components/SystemOrchestrator'
-import { FileText, QrCode, BookOpen, Search, HelpCircle, LogIn, LogOut, RefreshCw, Bug, Activity } from 'lucide-react'
-=======
 import EligibilityChecker from '@/components/EligibilityChecker'
 import DebtAdviceGraph from '@/components/DebtAdviceGraph'
 import InteractiveDebtGraph from '@/components/InteractiveDebtGraph'
-import { FileText, QrCode, BookOpen, Search, HelpCircle, LogIn, LogOut, RefreshCw, Bug, CheckCircle, GitBranch, Zap } from 'lucide-react'
->>>>>>> 54e89cb4
+import { FileText, QrCode, BookOpen, Search, HelpCircle, LogIn, LogOut, RefreshCw, Bug, CheckCircle, GitBranch, Zap, Activity } from 'lucide-react'
 
 export default function Home() {
   const [activeTab, setActiveTab] = useState('notes')
@@ -81,11 +77,7 @@
         </header>
 
         <Tabs value={activeTab} onValueChange={setActiveTab} className="w-full">
-<<<<<<< HEAD
-          <TabsList className="grid w-full grid-cols-7 mb-8">
-=======
-          <TabsList className="grid w-full grid-cols-9 mb-8">
->>>>>>> 54e89cb4
+          <TabsList className="grid w-full grid-cols-10 mb-8">
             <TabsTrigger value="notes" className="flex items-center gap-2">
               <FileText className="h-4 w-4" />
               Notes to CoA
@@ -106,11 +98,6 @@
               <BookOpen className="h-4 w-4" />
               Ask the Manuals
             </TabsTrigger>
-<<<<<<< HEAD
-            <TabsTrigger value="system" className="flex items-center gap-2">
-              <Activity className="h-4 w-4" />
-              System
-=======
             <TabsTrigger value="graph" className="flex items-center gap-2">
               <GitBranch className="h-4 w-4" />
               Graph View
@@ -118,7 +105,10 @@
             <TabsTrigger value="interactive" className="flex items-center gap-2">
               <Zap className="h-4 w-4" />
               Interactive Routes
->>>>>>> 54e89cb4
+            </TabsTrigger>
+            <TabsTrigger value="system" className="flex items-center gap-2">
+              <Activity className="h-4 w-4" />
+              System
             </TabsTrigger>
             <TabsTrigger value="debug" className="flex items-center gap-2">
               <Bug className="h-4 w-4" />
@@ -150,17 +140,16 @@
             <AskTheManuals />
           </TabsContent>
 
-<<<<<<< HEAD
-          <TabsContent value="system">
-            <SystemOrchestrator />
-=======
           <TabsContent value="graph">
             <DebtAdviceGraph />
           </TabsContent>
 
           <TabsContent value="interactive">
             <InteractiveDebtGraph />
->>>>>>> 54e89cb4
+          </TabsContent>
+
+          <TabsContent value="system">
+            <SystemOrchestrator />
           </TabsContent>
 
           <TabsContent value="debug">
