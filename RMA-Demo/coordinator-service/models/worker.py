"""
Worker models and registry
"""

from pydantic import BaseModel, Field
from typing import Optional, Dict, List, Literal
from datetime import datetime, timedelta
import uuid
import threading
import time
import json
import os
from pathlib import Path


class WorkerCapabilities(BaseModel):
    """Hardware capabilities of a worker"""
    gpu_memory: Optional[str] = None  # e.g., "16GB"
    gpu_type: Optional[str] = None    # e.g., "NVIDIA RTX 4090"
    cpu_cores: int
    ram: str                          # e.g., "64GB"
    storage: Optional[str] = None     # e.g., "1TB"
    network_bandwidth: Optional[str] = None


class ContainerAssignment(BaseModel):
    """Container assignment for worker"""
    name: str
    image: str
    port: int
    env: Dict[str, str]


class Worker(BaseModel):
    """Worker node representation"""
    worker_id: str = Field(default_factory=lambda: f"worker-{uuid.uuid4().hex[:8]}")
    capabilities: WorkerCapabilities
    tier: int  # 1=GPU, 2=Service, 3=Data
    assigned_containers: List[ContainerAssignment] = []
    status: Literal["healthy", "degraded", "offline"] = "healthy"
    last_heartbeat: datetime = Field(default_factory=datetime.utcnow)
    registered_at: datetime = Field(default_factory=datetime.utcnow)
    current_load: float = 0.0  # 0.0 to 1.0
    ip_address: Optional[str] = None
    port: Optional[int] = None
    tasks_completed: int = 0


class WorkerRegistry:
    """Registry for managing workers"""

    def __init__(self, persistence_file: str = "/data/workers.json"):
        self.workers: Dict[str, Worker] = {}
        self._lock = threading.Lock()
        self._health_monitor_running = False
        self._health_monitor_thread = None
        self.persistence_file = persistence_file
        self._load_workers()

    def register_worker(self, capabilities: WorkerCapabilities, ip_address: str = None) -> Worker:
        """Register a new worker and assign tier + containers"""

        # Determine tier based on capabilities
        tier = self._determine_tier(capabilities)

        # Create worker
        worker = Worker(
            capabilities=capabilities,
            tier=tier,
            ip_address=ip_address
        )

        # Assign containers
        worker.assigned_containers = self._assign_containers(worker)

        with self._lock:
            self.workers[worker.worker_id] = worker

        print(f"✅ Registered worker {worker.worker_id} (Tier {tier})")
        self._save_workers()
        return worker

    def _determine_tier(self, capabilities: WorkerCapabilities) -> int:
        """Determine worker tier based on capabilities"""

        # Tier 1: GPU workers
        if capabilities.gpu_memory and capabilities.gpu_type:
            gpu_memory_gb = int(''.join(filter(str.isdigit, capabilities.gpu_memory)))
            if gpu_memory_gb >= 8:  # Minimum 8GB VRAM for GPU tasks
                return 1

        # Tier 2: Service workers
        ram_gb = int(''.join(filter(str.isdigit, capabilities.ram)))
        if ram_gb >= 4 and capabilities.cpu_cores >= 2:
            return 2

        # Tier 3: Data workers
        return 3

    def _assign_containers(self, worker: Worker) -> List[ContainerAssignment]:
        """Assign appropriate containers based on worker tier and current needs"""

        assignments = []

        if worker.tier == 1:  # GPU worker
            # Check what GPU services are needed
            vllm_workers = self._count_workers_by_container("rma-vllm-worker")
            vision_workers = self._count_workers_by_container("rma-ollama-vision-worker")

            # Balance GPU workloads
            if vllm_workers <= vision_workers:
                assignments.append(ContainerAssignment(
                    name="rma-vllm-worker",
                    image="ghcr.io/rma/vllm-worker:latest",
                    port=8000,
                    env={
                        "COORDINATOR_URL": "http://coordinator:8080",
                        "WORKER_ID": worker.worker_id,
                        "MODEL_NAME": "meta-llama/Llama-2-7b-hf",
                        "GPU_MEMORY_UTILIZATION": "0.9"
                    }
                ))
            else:
                assignments.append(ContainerAssignment(
                    name="rma-ollama-vision-worker",
                    image="ghcr.io/rma/ollama-vision-worker:latest",
                    port=11434,
                    env={
                        "COORDINATOR_URL": "http://coordinator:8080",
                        "WORKER_ID": worker.worker_id,
                        "OLLAMA_HOST": "0.0.0.0:11434"
                    }
                ))

        elif worker.tier == 2:  # Service worker
            # Assign service based on current distribution
            service_distribution = self._get_service_distribution()

            # Find service with lowest worker count
            min_service = min(service_distribution, key=service_distribution.get)

            service_configs = {
                "rag": ContainerAssignment(
                    name="rma-rag-worker",
                    image="ghcr.io/rma/rag-worker:latest",
                    port=8102,
                    env={
                        "COORDINATOR_URL": "http://coordinator:8080",
                        "WORKER_ID": worker.worker_id
                    }
                ),
                "notes": ContainerAssignment(
                    name="rma-notes-worker",
                    image="ghcr.io/rma/notes-worker:latest",
                    port=8100,
                    env={
                        "COORDINATOR_URL": "http://coordinator:8080",
                        "WORKER_ID": worker.worker_id
                    }
                ),
                "ner": ContainerAssignment(
                    name="rma-ner-worker",
                    image="ghcr.io/rma/ner-worker:latest",
                    port=8108,
                    env={
                        "COORDINATOR_URL": "http://coordinator:8080",
                        "WORKER_ID": worker.worker_id
                    }
                )
            }

            assignments.append(service_configs[min_service])

        elif worker.tier == 3:  # Data worker
            # Assign data store based on current needs
            data_distribution = self._get_data_distribution()
            min_data = min(data_distribution, key=data_distribution.get)

            data_configs = {
                "postgres": ContainerAssignment(
                    name="rma-postgres-worker",
                    image="postgres:16-alpine",
                    port=5432,
                    env={
                        "POSTGRES_USER": "rma_user",
                        "POSTGRES_PASSWORD": "rma_password",
                        "POSTGRES_DB": "rma_db"
                    }
                ),
                "neo4j": ContainerAssignment(
                    name="rma-neo4j-worker",
                    image="neo4j:5.15",
                    port=7687,
                    env={
                        "NEO4J_AUTH": "neo4j/changeme"
                    }
                ),
                "redis": ContainerAssignment(
                    name="rma-redis-worker",
                    image="redis:7-alpine",
                    port=6379,
                    env={}
                )
            }

            assignments.append(data_configs.get(min_data, data_configs["redis"]))

        return assignments

    def _count_workers_by_container(self, container_name: str) -> int:
        """Count workers running specific container"""
        count = 0
        for worker in self.workers.values():
            if any(c.name == container_name for c in worker.assigned_containers):
                count += 1
        return count

    def _get_service_distribution(self) -> Dict[str, int]:
        """Get distribution of service workers"""
        distribution = {"rag": 0, "notes": 0, "ner": 0}
        for worker in self.workers.values():
            if worker.tier == 2:
                for container in worker.assigned_containers:
                    if "rag" in container.name:
                        distribution["rag"] += 1
                    elif "notes" in container.name:
                        distribution["notes"] += 1
                    elif "ner" in container.name:
                        distribution["ner"] += 1
        return distribution

    def _get_data_distribution(self) -> Dict[str, int]:
        """Get distribution of data workers"""
        distribution = {"postgres": 0, "neo4j": 0, "redis": 0}
        for worker in self.workers.values():
            if worker.tier == 3:
                for container in worker.assigned_containers:
                    if "postgres" in container.name:
                        distribution["postgres"] += 1
                    elif "neo4j" in container.name:
                        distribution["neo4j"] += 1
                    elif "redis" in container.name:
                        distribution["redis"] += 1
        return distribution

    def update_heartbeat(self, worker_id: str, status: str, current_load: float):
        """Update worker heartbeat"""
        with self._lock:
            if worker_id in self.workers:
                self.workers[worker_id].last_heartbeat = datetime.utcnow()
                self.workers[worker_id].status = status
                self.workers[worker_id].current_load = current_load
                # Save periodically (every heartbeat might be too frequent in production)
                self._save_workers()

    def unregister_worker(self, worker_id: str):
        """Remove worker from registry"""
        with self._lock:
            if worker_id in self.workers:
                del self.workers[worker_id]
                print(f"❌ Unregistered worker {worker_id}")
                self._save_workers()

    def get_worker(self, worker_id: str) -> Optional[Worker]:
        """Get worker by ID"""
        return self.workers.get(worker_id)

    def get_workers_by_tier(self, tier: int) -> List[Worker]:
        """Get all workers of specific tier"""
        return [w for w in self.workers.values() if w.tier == tier]

    def get_available_workers(self, tier: int) -> List[Worker]:
        """Get healthy, low-load workers of specific tier"""
        return [
            w for w in self.workers.values()
            if w.tier == tier and w.status == "healthy" and w.current_load < 0.8
        ]

    def get_worker_count(self) -> int:
        """Get total worker count"""
        return len(self.workers)

    def get_worker_count_by_tier(self) -> Dict[int, int]:
        """Get worker count by tier"""
        distribution = {1: 0, 2: 0, 3: 0}
        for worker in self.workers.values():
            distribution[worker.tier] += 1
        return distribution

    def get_healthy_worker_count(self) -> int:
        """Get count of healthy workers"""
        return sum(1 for w in self.workers.values() if w.status == "healthy")

    def start_health_monitor(self):
        """Start background health monitoring"""
        self._health_monitor_running = True
        self._health_monitor_thread = threading.Thread(target=self._health_monitor_loop, daemon=True)
        self._health_monitor_thread.start()

    def stop_health_monitor(self):
        """Stop health monitoring"""
        self._health_monitor_running = False
        if self._health_monitor_thread:
            self._health_monitor_thread.join(timeout=5)

    def _health_monitor_loop(self):
        """Background loop to monitor worker health"""
        while self._health_monitor_running:
            current_time = datetime.utcnow()
            modified = False

            with self._lock:
                for worker_id, worker in list(self.workers.items()):
                    time_since_heartbeat = current_time - worker.last_heartbeat

<<<<<<< HEAD
                    # Mark as offline if no heartbeat for 5 minutes
                    if time_since_heartbeat > timedelta(minutes=5):
                        print(f"⚠️ Worker {worker_id} offline (no heartbeat for {time_since_heartbeat})")
                        worker.status = "offline"

                    # Remove if offline for 30 minutes
=======
                    # Mark as offline if no heartbeat for 5 minutes (more lenient)
                    if time_since_heartbeat > timedelta(minutes=5):
                        if worker.status != "offline":
                            print(f"⚠️ Worker {worker_id} offline (no heartbeat for {time_since_heartbeat})")
                            worker.status = "offline"
                            modified = True

                    # Remove if offline for 30 minutes (increased tolerance)
>>>>>>> abce0dd9
                    elif time_since_heartbeat > timedelta(minutes=30):
                        print(f"🗑️ Removing offline worker {worker_id}")
                        del self.workers[worker_id]
                        modified = True

            if modified:
                self._save_workers()

            time.sleep(30)  # Check every 30 seconds

    def _save_workers(self):
        """Save worker registry to disk"""
        try:
            # Ensure directory exists
            os.makedirs(os.path.dirname(self.persistence_file), exist_ok=True)
            
            # Convert workers to dict format
            workers_data = {
                worker_id: {
                    "worker_id": worker.worker_id,
                    "capabilities": worker.capabilities.dict(),
                    "tier": worker.tier,
                    "status": worker.status,
                    "last_heartbeat": worker.last_heartbeat.isoformat(),
                    "registered_at": worker.registered_at.isoformat(),
                    "current_load": worker.current_load,
                    "ip_address": worker.ip_address,
                    "port": worker.port,
                    "tasks_completed": worker.tasks_completed,
                    "assigned_containers": [c.dict() for c in worker.assigned_containers]
                }
                for worker_id, worker in self.workers.items()
            }
            
            # Write to file atomically
            temp_file = self.persistence_file + ".tmp"
            with open(temp_file, 'w') as f:
                json.dump(workers_data, f, indent=2)
            os.replace(temp_file, self.persistence_file)
            
        except Exception as e:
            print(f"⚠️ Failed to save workers: {e}")

    def _load_workers(self):
        """Load worker registry from disk"""
        try:
            if not os.path.exists(self.persistence_file):
                print("ℹ️ No existing worker registry found, starting fresh")
                return
            
            with open(self.persistence_file, 'r') as f:
                workers_data = json.load(f)
            
            for worker_id, data in workers_data.items():
                # Reconstruct worker object
                worker = Worker(
                    worker_id=data["worker_id"],
                    capabilities=WorkerCapabilities(**data["capabilities"]),
                    tier=data["tier"],
                    status=data["status"],
                    last_heartbeat=datetime.fromisoformat(data["last_heartbeat"]),
                    registered_at=datetime.fromisoformat(data["registered_at"]),
                    current_load=data["current_load"],
                    ip_address=data.get("ip_address"),
                    port=data.get("port"),
                    tasks_completed=data["tasks_completed"],
                    assigned_containers=[ContainerAssignment(**c) for c in data["assigned_containers"]]
                )
                self.workers[worker_id] = worker
            
            print(f"✅ Loaded {len(self.workers)} workers from disk")
            
        except Exception as e:
            print(f"⚠️ Failed to load workers: {e}, starting fresh")<|MERGE_RESOLUTION|>--- conflicted
+++ resolved
@@ -313,14 +313,6 @@
                 for worker_id, worker in list(self.workers.items()):
                     time_since_heartbeat = current_time - worker.last_heartbeat
 
-<<<<<<< HEAD
-                    # Mark as offline if no heartbeat for 5 minutes
-                    if time_since_heartbeat > timedelta(minutes=5):
-                        print(f"⚠️ Worker {worker_id} offline (no heartbeat for {time_since_heartbeat})")
-                        worker.status = "offline"
-
-                    # Remove if offline for 30 minutes
-=======
                     # Mark as offline if no heartbeat for 5 minutes (more lenient)
                     if time_since_heartbeat > timedelta(minutes=5):
                         if worker.status != "offline":
@@ -329,7 +321,6 @@
                             modified = True
 
                     # Remove if offline for 30 minutes (increased tolerance)
->>>>>>> abce0dd9
                     elif time_since_heartbeat > timedelta(minutes=30):
                         print(f"🗑️ Removing offline worker {worker_id}")
                         del self.workers[worker_id]
