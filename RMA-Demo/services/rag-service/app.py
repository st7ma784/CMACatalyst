--- conflicted
+++ resolved
@@ -54,15 +54,11 @@
 from agent_graph import create_agent_graph
 from agent_state import create_initial_state, state_to_response
 
-<<<<<<< HEAD
 # NEW: vLLM Provider abstraction layer (supports both Ollama and vLLM)
 from llm_provider import get_provider
 
 # NEW: Phase 2 - Graph Integration for semantic knowledge extraction
 from graph_integrator import create_graph_integrator, NERServiceClient, DualGraphSearcher, GraphAwareReasoner
-
-=======
->>>>>>> 54e89cb4
 logging.basicConfig(level=logging.INFO)
 logger = logging.getLogger(__name__)
 
